--- conflicted
+++ resolved
@@ -49,13 +49,9 @@
 # Install tox, which we use to build the packages.
 # The packages themselves do not depend on tox.
 if ! [[ -x $tox_binary ]]; then
-<<<<<<< HEAD
   # tox 4 deprecates the distshare configuration parameter in tox.ini.
   # TODO(b/261983169): support tox 4.
-  $PYTHON_EXE -m pip install "tox < 4"
-=======
-  $python_binary -m pip install tox==3.27.1
->>>>>>> ac9db6c0
+  $python_binary -m pip install "tox < 4"
 fi
 
 echo "Recreating $root/cpp/build directory"
